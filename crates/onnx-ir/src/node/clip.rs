--- conflicted
+++ resolved
@@ -33,13 +33,9 @@
                 Data::Float16(min) => Some(f32::from(min) as f64),
                 Data::Float32(min) => Some(min as f64),
                 Data::Float64(min) => Some(min),
-<<<<<<< HEAD
-                _ => panic!("Clip: only float min is supported but got {:?}", min),
-=======
                 Data::Int32(min) => Some(min as f64),
                 Data::Int64(min) => Some(min as f64),
                 _ => panic!("Clip: unsupported min data type {:?}", min),
->>>>>>> e8f4cc71
             };
         }
 
