use super::{Node, NodeCodegen};
use crate::burn::{BurnImports, ToTokens, Type};

use burn::record::PrecisionSettings;
use quote::quote;

#[derive(Debug, Clone)]
pub struct GatherNode {
    pub input: Type,
    pub index: GatherIndices,
    pub output: Type,
    pub dim: usize,
}

#[derive(Debug, Clone)]
pub enum GatherIndices {
    /// Static indices known at compile time
    Static(Vec<i64>),
    /// Runtime indices as a Type
    Runtime(Type),
}

impl GatherNode {
    pub fn new(input: Type, index: Type, output: Type, dim: usize) -> Self {
        Self {
            input,
            index: GatherIndices::Runtime(index),
            output,
            dim,
        }
    }

    pub fn with_static_indices(input: Type, indices: Vec<i64>, output: Type, dim: usize) -> Self {
        Self {
            input,
            index: GatherIndices::Static(indices),
            output,
            dim,
        }
    }

    fn forward_shape_gather(
        &self,
        scope: &mut crate::burn::Scope,
        node_position: usize,
    ) -> proc_macro2::TokenStream {
        let input_shape = match &self.input {
            Type::Shape(in_shape) => in_shape,
            _ => unreachable!(),
        };

        match &self.output {
            Type::Scalar(scalar_type) => {
                // Gathering a single element from a shape produces a scalar
                let scalar_ty = scalar_type.ty();
                match &self.index {
                    GatherIndices::Runtime(Type::Scalar(idx_scalar)) => {
                        let index = &idx_scalar.name;
                        let input_shape_name = &input_shape.name;
                        let output = &self.output.name();
                        quote! {
                            let #output = #input_shape_name[#index as usize] as #scalar_ty;
                        }
                    }
                    GatherIndices::Static(indices) => {
                        if indices.len() != 1 {
                            panic!(
                                "Static indices length {} doesn't match scalar output",
                                indices.len()
                            );
                        }
                        let idx = indices[0] as usize;
                        let input_shape_name = &input_shape.name;
                        let output = &self.output.name();
                        quote! {
                            let #output = #input_shape_name[#idx] as #scalar_ty;
                        }
                    }
                    _ => panic!(
                        "Gather from Shape to Scalar needs scalar index, got {:?}!",
                        self.index
                    ),
                }
            }
            Type::Shape(out_shape) => {
                match &self.index {
                    GatherIndices::Runtime(Type::Tensor(idx_tensor)) => {
                        let index = scope.tensor_use_owned(idx_tensor, node_position);
                        let index_rank = idx_tensor.rank;
                        let output_rank = out_shape.rank;
                        let input_shape_name = &input_shape.name;
                        let output = &self.output.name();

                        if index_rank == 1 {
                            quote! {
                                let #output: [i64; #output_rank] = #index.to_data()
                                    .iter::<i64>()
                                    .map(|idx| #input_shape_name[idx as usize])
                                    .collect::<alloc::vec::Vec<_>>()
                                    .try_into()
                                    .unwrap();
                            }
                        } else {
                            unreachable!(
                                "Multi-dimensional indices for Shape gather should be 1-dimensional"
                            );
                        }
                    }
                    GatherIndices::Static(indices) => {
                        let output_rank = out_shape.rank;
                        let input_shape_name = &input_shape.name;
                        let output = &self.output.name();
                        let indices_len = indices.len();

                        if indices_len != output_rank {
                            panic!(
                                "Static indices length {indices_len} doesn't match output rank {output_rank}"
                            );
                        }

                        // Generate static gathering code
                        let gather_elements = indices.iter().map(|&idx| {
                            let idx_usize = idx as usize;
                            quote! { #input_shape_name[#idx_usize] }
                        });

                        quote! {
                            let #output: [i64; #output_rank] = [#(#gather_elements),*];
                        }
                    }
                    _ => panic!(
                        "Gather from Shape to Shape needs Tensor index, got {:?}!",
                        self.index
                    ),
                }
            }
            _ => panic!(
                "Gather from Shape input can only output Shape or Scalar, got {:?}!",
                self.output
            ),
        }
    }

    fn forward_tensor_gather(
        &self,
        scope: &mut crate::burn::Scope,
        node_position: usize,
    ) -> proc_macro2::TokenStream {
        let dim = self.dim.to_tokens();
        let input = match &self.input {
            Type::Tensor(in_tensor) => scope.tensor_use_owned(in_tensor, node_position),
            _ => unreachable!(),
        };
        let input_rank = match &self.input {
            Type::Tensor(in_tensor) => in_tensor.rank,
            _ => unreachable!(),
        };
        let output = &self.output.name();

        match &self.output {
            Type::Tensor(_) => {
                match &self.index {
                    GatherIndices::Runtime(Type::Scalar(idx_scalar)) => {
                        // To do a scalar select (select just a single index in one dim),
                        // convert the 0-D index to a 1-D Tensor with len 1 to use burn's select,
                        // then squeeze the dimension to reduce the rank
                        let index = &idx_scalar.name;
                        let output_rank = input_rank - 1;

                        if output_rank == 0 {
                            // If output rank is 0, squeeze and keep as 1D tensor
                            quote! {
                                let indices = Tensor::<B, 1, _>::from_data([#index], &*self.device);
                                let #output = Tensor::select(#input, #dim, indices);
                            }
                        } else {
                            quote! {
                                let indices = Tensor::<B, 1, _>::from_data([#index], &*self.device);
                                let slice = Tensor::select(#input, #dim, indices);
                                let #output = slice.squeeze::<#output_rank>(#dim);
                            }
                        }
                    }
                    GatherIndices::Runtime(Type::Tensor(idx_tensor)) => {
                        let index = scope.tensor_use_owned(idx_tensor, node_position);
                        let index_rank = idx_tensor.rank;
                        let output_rank = index_rank + input_rank - 1;
                        let final_rank = output_rank.max(1); // Ensure minimum rank of 1

                        match index_rank {
                            1 => {
                                quote! {
                                    let indices = #index;
                                    let #output = Tensor::select(#input, #dim, indices);
                                }
                            }
                            _ => quote! {
                                let indices = #index;

                                let n_dims = indices.dims().len();
                                let index_flat = match n_dims {
                                    1 => indices.reshape([1, -1]),
                                    n if n >= 2 => indices.flatten::<2>(0, n - 2),
                                    _ => panic!("Number of dimensions must be greater than 0"),
                                };

                                let out = index_flat
                                    .iter_dim(0)
                                    .map(|idxs| {
                                        let idxs = idxs.squeeze::<1>(0);
                                        Tensor::select(#input.clone(), #dim, idxs)
                                    })
                                    .collect();
                                let #output = Tensor::stack::<#final_rank>(out, #dim);
                            },
                        }
                    }
                    GatherIndices::Static(indices) => {
                        // Static indices for tensor gathering
                        let indices_tokens = indices
                            .iter()
                            .map(|&idx| quote! { #idx })
                            .collect::<Vec<_>>();

                        // Calculate output rank based on indices dimensionality
                        let indices_rank = 1; // Static indices are always 1D
                        let output_rank = indices_rank + input_rank - 1;

                        if output_rank == 0 {
                            quote! {
                                let indices = Tensor::<B, 1, _>::from_data([#(#indices_tokens),*], &*self.device);
                                let #output = Tensor::select(#input, #dim, indices);
                            }
                        } else {
                            quote! {
                                let indices = Tensor::<B, 1, _>::from_data([#(#indices_tokens),*], &*self.device);
                                let #output = Tensor::select(#input, #dim, indices);
                            }
                        }
                    }
                    _ => panic!("Gather needs Scalar or Tensor index, got {:?}!", self.index),
                }
            }
            _ => panic!("Gather needs Tensor output, got {:?}!", self.output),
        }
    }
}

impl<PS: PrecisionSettings> NodeCodegen<PS> for GatherNode {
    fn output_types(&self) -> Vec<Type> {
        vec![self.output.clone()]
    }

    fn input_types(&self) -> Vec<crate::burn::Type> {
        match &self.index {
            GatherIndices::Runtime(index_type) => vec![self.input.clone(), index_type.clone()],
            GatherIndices::Static(_) => vec![self.input.clone()],
        }
    }

    fn forward(
        &self,
        scope: &mut crate::burn::Scope,
        node_position: usize,
    ) -> proc_macro2::TokenStream {
        match &self.input {
            Type::Shape(_) => self.forward_shape_gather(scope, node_position),
            Type::Tensor(_) => self.forward_tensor_gather(scope, node_position),
            _ => panic!("Gather needs Tensor or Shape input, got {:?}!", self.input),
        }
    }

    fn into_node(self) -> super::Node<PS> {
        Node::Gather(self)
    }

    fn register_imports(&self, _imports: &mut BurnImports) {
        // No special imports needed for tensor/shape outputs
    }
}

#[cfg(test)]
mod tests {
    use burn::record::FullPrecisionSettings;

    use super::*;
    use crate::burn::{
        ScalarKind, ScalarType, ShapeType, TensorType,
        graph::BurnGraph,
        node::{gather::GatherNode, test::assert_tokens},
    };

    #[test]
    fn test_codegen_gather_1d_idx() {
        let mut graph = BurnGraph::<FullPrecisionSettings>::default();

        graph.register(GatherNode::new(
            Type::Tensor(TensorType::new_float("tensor1", 2)),
            Type::Tensor(TensorType::new_int("tensor2", 1)),
            Type::Tensor(TensorType::new_float("tensor3", 2)),
            0,
        ));

        graph.register_input_output(
            vec!["tensor1".to_string(), "tensor2".to_string()],
            vec!["tensor3".to_string()],
        );

        let expected = quote! {
            use burn::tensor::Int;
            use burn::tensor::Tensor;
            use burn::{
                module::Module,
                tensor::backend::Backend,
            };

            #[derive(Module, Debug)]
            pub struct Model<B: Backend> {
                phantom: core::marker::PhantomData<B>,
                device: burn::module::Ignored<B::Device>,
            }

            impl<B: Backend> Model <B> {
                #[allow(unused_variables)]
                pub fn new(device: &B::Device) -> Self {
                    Self {
                        phantom: core::marker::PhantomData,
                        device: burn::module::Ignored(device.clone()),
                    }
                }

                #[allow(clippy::let_and_return, clippy::approx_constant)]
                pub fn forward(
                    &self,
                    tensor1: Tensor<B, 2>,
                    tensor2: Tensor<B, 1, Int>
                ) -> Tensor<B, 2> {
                    let indices = tensor2;
                    let tensor3 = Tensor::select(tensor1, 0, indices);
                    tensor3
                }
            }
        };

        assert_tokens(graph.codegen(), expected);
    }

    #[test]
    fn test_codegen_gather_2d_idx() {
        let mut graph = BurnGraph::<FullPrecisionSettings>::default();

        graph.register(GatherNode::new(
            Type::Tensor(TensorType::new_float("tensor1", 2)),
            Type::Tensor(TensorType::new_int("tensor2", 2)),
            Type::Tensor(TensorType::new_float("tensor3", 3)),
            0,
        ));

        graph.register_input_output(
            vec!["tensor1".to_string(), "tensor2".to_string()],
            vec!["tensor3".to_string()],
        );

        let expected = quote! {
            use burn::tensor::Int;
            use burn::tensor::Tensor;
            use burn::{
                module::Module,
                tensor::backend::Backend,
            };

            #[derive(Module, Debug)]
            pub struct Model<B: Backend> {
                phantom: core::marker::PhantomData<B>,
                device: burn::module::Ignored<B::Device>,
            }

            impl<B: Backend> Model <B> {
                #[allow(unused_variables)]
                pub fn new(device: &B::Device) -> Self {
                    Self {
                        phantom: core::marker::PhantomData,
                        device: burn::module::Ignored(device.clone()),
                    }
                }

                #[allow(clippy::let_and_return, clippy::approx_constant)]
                pub fn forward(
                    &self,
                    tensor1: Tensor<B, 2>,
                    tensor2: Tensor<B, 2, Int>
                ) -> Tensor<B, 3> {
                    let indices = tensor2;

                    let n_dims = indices.dims().len();
                    let index_flat = match n_dims {
                        1 => indices.reshape([1, -1]),
                        n if n >= 2 => indices.flatten::<2>(0, n - 2),
                        _ => panic!("Number of dimensions must be greater than 0"),
                    };

                    let out = index_flat
                        .iter_dim(0)
                        .map(|idxs| {
                            let idxs = idxs.squeeze::<1>(0);
                            Tensor::select(tensor1.clone(), 0, idxs)
                        })
                        .collect();
                    let tensor3 = Tensor::stack::<3usize>(out, 0);
                    tensor3
                }
            }
        };

        assert_tokens(graph.codegen(), expected);
    }

    #[test]
    fn test_codegen_gather_shape_input() {
        let mut graph = BurnGraph::<FullPrecisionSettings>::default();

        graph.register(GatherNode::new(
            Type::Shape(ShapeType::new("shape1", 3)),
            Type::Tensor(TensorType::new_int("tensor1", 1)),
            Type::Shape(ShapeType::new("shape2", 1)),
            0,
        ));

        graph.register_input_output(
            vec!["shape1".to_string(), "tensor1".to_string()],
            vec!["shape2".to_string()],
        );

        let expected = quote! {
            use burn::tensor::Int;
            use burn::tensor::Tensor;
            use burn::{
                module::Module,
                tensor::backend::Backend,
            };

            #[derive(Module, Debug)]
            pub struct Model<B: Backend> {
                phantom: core::marker::PhantomData<B>,
                device: burn::module::Ignored<B::Device>,
            }

            impl<B: Backend> Model <B> {
                #[allow(unused_variables)]
                pub fn new(device: &B::Device) -> Self {
                    Self {
                        phantom: core::marker::PhantomData,
                        device: burn::module::Ignored(device.clone()),
                    }
                }

                #[allow(clippy::let_and_return, clippy::approx_constant)]
                pub fn forward(
                    &self,
                    shape1: [i64; 3],
                    tensor1: Tensor<B, 1, Int>
                ) -> [i64; 1] {
                    let shape2: [i64; 1usize] = tensor1.to_data()
                        .iter::<i64>()
                        .map(|idx| shape1[idx as usize])
                        .collect::<alloc::vec::Vec<_>>()
                        .try_into()
                        .unwrap();
                    shape2
                }
            }
        };

        assert_tokens(graph.codegen(), expected);
    }

    #[test]
    fn test_codegen_gather_scalar_idx() {
        let mut graph = BurnGraph::<FullPrecisionSettings>::default();

        graph.register(GatherNode::new(
            Type::Tensor(TensorType::new_float("tensor1", 2)),
            Type::Scalar(ScalarType::new("scalar1", ScalarKind::Int64)),
            Type::Tensor(TensorType::new_float("tensor2", 1)),
            0,
        ));

        graph.register_input_output(
            vec!["tensor1".to_string(), "scalar1".to_string()],
            vec!["tensor2".to_string()],
        );

        let expected = quote! {
            use burn::tensor::Tensor;
            use burn::{
                module::Module,
                tensor::backend::Backend,
            };

            #[derive(Module, Debug)]
            pub struct Model<B: Backend> {
                phantom: core::marker::PhantomData<B>,
                device: burn::module::Ignored<B::Device>,
            }

            impl<B: Backend> Model <B> {
                #[allow(unused_variables)]
                pub fn new(device: &B::Device) -> Self {
                    Self {
                        phantom: core::marker::PhantomData,
                        device: burn::module::Ignored(device.clone()),
                    }
                }

                #[allow(clippy::let_and_return, clippy::approx_constant)]
                pub fn forward(
                    &self,
                    tensor1: Tensor<B, 2>,
                    scalar1: i64
                ) -> Tensor<B, 1> {
                    let indices = Tensor::<B, 1, _>::from_data([scalar1], &*self.device);

                    let slice = Tensor::select(tensor1, 0, indices);
                    let tensor2 = slice.squeeze::<1usize>(0);

                    tensor2
                }
            }
        };

        assert_tokens(graph.codegen(), expected);
    }

    // Scalar output test removed - no longer supported

    #[test]
    fn test_codegen_gather_static_indices() {
        let mut graph = BurnGraph::<FullPrecisionSettings>::default();

        graph.register(GatherNode::with_static_indices(
            Type::Tensor(TensorType::new_float("tensor1", 2)),
            vec![0, 2, 1],
            Type::Tensor(TensorType::new_float("tensor2", 2)),
            0,
        ));

        graph.register_input_output(vec!["tensor1".to_string()], vec!["tensor2".to_string()]);

        let expected = quote! {
<<<<<<< HEAD
=======
            use burn::tensor::cast::ToElement;
            use burn::tensor::Tensor;
>>>>>>> 0d61932e
            use burn::{
                module::Module,
                tensor::backend::Backend,
            };

            #[derive(Module, Debug)]
            pub struct Model<B: Backend> {
                phantom: core::marker::PhantomData<B>,
                device: burn::module::Ignored<B::Device>,
            }

            impl<B: Backend> Model <B> {
                #[allow(unused_variables)]
                pub fn new(device: &B::Device) -> Self {
                    Self {
                        phantom: core::marker::PhantomData,
                        device: burn::module::Ignored(device.clone()),
                    }
                }

                #[allow(clippy::let_and_return, clippy::approx_constant)]
                pub fn forward(
                    &self,
                    tensor1: Tensor<B, 2>
                ) -> Tensor<B, 2> {
                    let indices = Tensor::<B, 1, _>::from_data([0i64, 2i64, 1i64], &*self.device);
                    let tensor2 = Tensor::select(tensor1, 0, indices);
                    tensor2
                }
            }
        };

        assert_tokens(graph.codegen(), expected);
    }

    #[test]
    fn test_codegen_gather_static_shape_indices() {
        let mut graph = BurnGraph::<FullPrecisionSettings>::default();

        graph.register(GatherNode::with_static_indices(
            Type::Shape(ShapeType::new("shape1", 4)),
            vec![0, 2],
            Type::Shape(ShapeType::new("shape2", 2)),
            0,
        ));

        graph.register_input_output(vec!["shape1".to_string()], vec!["shape2".to_string()]);

        let expected = quote! {
            use burn::{
                module::Module,
                tensor::{backend::Backend, Tensor},
            };

            #[derive(Module, Debug)]
            pub struct Model<B: Backend> {
                phantom: core::marker::PhantomData<B>,
                device: burn::module::Ignored<B::Device>,
            }

            impl<B: Backend> Model <B> {
                #[allow(unused_variables)]
                pub fn new(device: &B::Device) -> Self {
                    Self {
                        phantom: core::marker::PhantomData,
                        device: burn::module::Ignored(device.clone()),
                    }
                }

                #[allow(clippy::let_and_return, clippy::approx_constant)]
                pub fn forward(
                    &self,
                    shape1: [i64; 4]
                ) -> [i64; 2] {
                    let shape2: [i64; 2usize] = [shape1[0usize], shape1[2usize]];
                    shape2
                }
            }
        };

        assert_tokens(graph.codegen(), expected);
    }

    #[test]
    fn test_codegen_gather_scalar_from_shape() {
        let mut graph = BurnGraph::<FullPrecisionSettings>::default();

        graph.register(GatherNode::with_static_indices(
            Type::Shape(ShapeType::new("shape1", 4)),
            vec![1],
            Type::Scalar(ScalarType::new("dim1", ScalarKind::Int64)),
            0,
        ));

        graph.register_input_output(vec!["shape1".to_string()], vec!["dim1".to_string()]);

        let expected = quote! {
            use burn::{
                module::Module,
                tensor::{backend::Backend, Tensor},
            };

            #[derive(Module, Debug)]
            pub struct Model<B: Backend> {
                phantom: core::marker::PhantomData<B>,
                device: burn::module::Ignored<B::Device>,
            }

            impl<B: Backend> Model <B> {
                #[allow(unused_variables)]
                pub fn new(device: &B::Device) -> Self {
                    Self {
                        phantom: core::marker::PhantomData,
                        device: burn::module::Ignored(device.clone()),
                    }
                }

                #[allow(clippy::let_and_return, clippy::approx_constant)]
                pub fn forward(
                    &self,
                    shape1: [i64; 4]
                ) -> i64 {
                    let dim1 = shape1[1usize] as i64;
                    dim1
                }
            }
        };

        assert_tokens(graph.codegen(), expected);
    }
}<|MERGE_RESOLUTION|>--- conflicted
+++ resolved
@@ -547,11 +547,8 @@
         graph.register_input_output(vec!["tensor1".to_string()], vec!["tensor2".to_string()]);
 
         let expected = quote! {
-<<<<<<< HEAD
-=======
             use burn::tensor::cast::ToElement;
             use burn::tensor::Tensor;
->>>>>>> 0d61932e
             use burn::{
                 module::Module,
                 tensor::backend::Backend,
